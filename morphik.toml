[api]
host = "0.0.0.0" # Needs to be "0.0.0.0" for docker
port = 8000
reload = true

[auth]
jwt_algorithm = "HS256"
dev_mode = false  # Enabled by default for easier local development
dev_entity_id = "dev_user"  # Default dev user ID
dev_entity_type = "developer"  # Default dev entity type
dev_permissions = ["read", "write", "admin"]  # Default dev permissions

#### Registered models
[registered_models]
# OpenAI models
openai_gpt4 = { model_name = "gpt-4" }
openai_gpt4-1 = { model_name = "gpt-4.1" }
openai_gpt4o = { model_name = "gpt-4o" }
openai_gpt4o_mini = { model_name = "gpt-4o-mini" }

# Azure OpenAI models
azure_gpt4 = { model_name = "gpt-4", api_base = "YOUR_AZURE_URL_HERE", api_version = "2023-05-15", deployment_id = "gpt-4-deployment" }
azure_gpt35 = { model_name = "gpt-3.5-turbo", api_base = "YOUR_AZURE_URL_HERE", api_version = "2023-05-15", deployment_id = "gpt-35-turbo-deployment" }

# Anthropic models
claude_opus = { model_name = "claude-3-opus-20240229" }
claude_sonnet = { model_name = "claude-3-7-sonnet-latest" }

# Ollama models
ollama_llama = { model_name = "ollama_chat/llama3.2", api_base = "http://localhost:11434" }
ollama_llama_vision = { model_name = "ollama_chat/llama3.2-vision", api_base = "http://localhost:11434", vision = true }
# If you are running on docker, but running ollama locally use the following
ollama_llama_docker = { model_name = "ollama_chat/llama3.2", api_base = "http://host.docker.internal:11434" }
ollama_llama_vision_docker = { model_name = "ollama_chat/llama3.2-vision", api_base = "http://host.docker.internal:11434", vision = true }
# If you are running on docker and ollama is also running on docker use the following
ollama_llama_docker_docker = { model_name = "ollama_chat/llama3.2", api_base = "http://ollama:11434" }
ollama_llama_vision_docker_docker = { model_name = "ollama_chat/llama3.2-vision", api_base = "http://ollama:11434", vision = true }

# Embedding models
openai_embedding = { model_name = "text-embedding-3-small" }
openai_embedding_large = { model_name = "text-embedding-3-large" }
azure_embedding = { model_name = "text-embedding-ada-002", api_base = "YOUR_AZURE_URL_HERE", api_version = "2023-05-15", deployment_id = "embedding-ada-002" }
ollama_embedding = { model_name = "ollama/nomic-embed-text", api_base = "http://localhost:11434" }
# If you are running on docker, but running ollama locally use the following
ollama_embedding_docker = { model_name = "ollama/nomic-embed-text", api_base = "http://host.docker.internal:11434" }
# If you are running on docker and ollama is also running on docker use the following
ollama_embedding_docker_docker = { model_name = "ollama/nomic-embed-text", api_base = "http://ollama:11434" }

#### Component configurations ####

[agent]
<<<<<<< HEAD
model = "claude_sonnet" # Model for the agent logic

[completion]
model = "openai_gpt4o_mini" #"openai_gpt4o"  # Reference to a key in registered_models
=======
model = "ollama_llama" # Model for the agent logic

[completion]
model = "ollama_llama" #"openai_gpt4o"  # Reference to a key in registered_models
>>>>>>> 87d4cfc2
default_max_tokens = "1000"
default_temperature = 0.5

[database]
provider = "postgres"
# Connection pool settings
pool_size = 10           # Maximum number of connections in the pool
max_overflow = 15        # Maximum number of connections that can be created beyond pool_size
pool_recycle = 3600      # Time in seconds after which a connection is recycled (1 hour)
pool_timeout = 10        # Seconds to wait for a connection from the pool
pool_pre_ping = true     # Check connection viability before using it from the pool
max_retries = 3          # Number of retries for database operations
retry_delay = 1.0        # Initial delay between retries in seconds

[embedding]
model = "openai_embedding"  # Reference to registered model
dimensions = 1536
similarity_metric = "dotProduct"

[parser]
chunk_size = 6000
chunk_overlap = 300
use_unstructured_api = false
use_contextual_chunking = false
contextual_chunking_model = "openai_gpt4o"  # Reference to a key in registered_models

[document_analysis]
model = "ollama_llama"  # Reference to a key in registered_models

[parser.vision]
model = "ollama_llama"  # Reference to a key in registered_models
frame_sample_rate = -1  # Set to -1 to disable frame captioning

[reranker]
use_reranker = true
provider = "flag"
model_name = "BAAI/bge-reranker-large"
query_max_length = 256
passage_max_length = 512
use_fp16 = true
device = "cpu" # use "cpu" if on docker and using a mac, "cuda" if cuda enabled device

# [storage]
# provider = "local"
# storage_path = "./storage"

[storage]
provider = "aws-s3"
region = "us-east-2"
bucket_name = "morphik-storage"
storage_path = "morphik-storage"

[vector_store]
provider = "pgvector"

[rules]
model = "ollama_llama"
batch_size = 4096

[morphik]
enable_colpali = true
mode = "cloud"  # "cloud" or "self_hosted"
api_domain = "api.morphik.ai"  # API domain for cloud URIs

[redis]
host = "localhost"  # use "redis" for docker
port = 6379

[graph]
model = "ollama_llama"
enable_entity_resolution = true

[telemetry]
enabled = true
honeycomb_enabled = true
honeycomb_endpoint = "https://api.honeycomb.io"
honeycomb_proxy_endpoint = "https://otel-proxy.onrender.com"
service_name = "databridge-core-hosted"
otlp_timeout = 10
otlp_max_retries = 3
otlp_retry_delay = 1
otlp_max_export_batch_size = 512
otlp_schedule_delay_millis = 5000
otlp_max_queue_size = 2048<|MERGE_RESOLUTION|>--- conflicted
+++ resolved
@@ -49,17 +49,10 @@
 #### Component configurations ####
 
 [agent]
-<<<<<<< HEAD
 model = "claude_sonnet" # Model for the agent logic
 
 [completion]
 model = "openai_gpt4o_mini" #"openai_gpt4o"  # Reference to a key in registered_models
-=======
-model = "ollama_llama" # Model for the agent logic
-
-[completion]
-model = "ollama_llama" #"openai_gpt4o"  # Reference to a key in registered_models
->>>>>>> 87d4cfc2
 default_max_tokens = "1000"
 default_temperature = 0.5
 
